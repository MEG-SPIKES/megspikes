import logging
from typing import Any, List, Tuple, Union

import mne
import numpy as np
import xarray as xr
from mne.beamformer._compute_beamformer import _prepare_beamformer_input
from mne.io.pick import pick_channels_forward, pick_info
from mne.minimum_norm import apply_inverse, make_inverse_operator
from mne.morph import _get_subject_sphere_tris, _hemi_morph
from mne.surface import mesh_edges
from mne.utils import _check_info_inv
from scipy import linalg, sparse
from sklearn.base import BaseEstimator, TransformerMixin

from ..casemanager.casemanager import CaseManager
from ..database.database import (check_and_read_from_dataset,
                                 check_and_write_to_dataset)
from ..utils import create_epochs, onset_slope_timepoints

mne.set_log_level("ERROR")


def array_to_stc(data: np.ndarray, fwd: mne.Forward, subject: str
                 ) -> mne.SourceEstimate:
    """Convert SourceEstimate data to mne.SourceEstimate object"""
    vertices = [i['vertno'] for i in fwd['src']]
    return mne.SourceEstimate(
        data, vertices, tmin=0, tstep=0.001, subject=subject)


class Localization():
    array_to_stc = staticmethod(array_to_stc)

    def setup_fwd(self, case: CaseManager, sensors: Union[str, bool] = True,
                  spacing: str = 'oct5'):
        if not isinstance(case.fwd[spacing], mne.Forward):
            raise RuntimeError("CaseManager don't include forward model")
        self.sensors = sensors
        self.case = case
        self.case_name = case.case
        self.bem = case.bem[spacing]
        self.trans = case.trans[spacing]
        self.freesurfer_dir = case.freesurfer_dir
        self.info = case.info
        self.info, self.fwd, self.cov = self.pick_sensors(
            case.info, case.fwd[spacing], sensors)

    def pick_sensors(self, info: mne.Info, fwd: mne.Forward,
                     sensors: Union[str, bool] = True):
        info_ = mne.pick_info(info, mne.pick_types(info, meg=sensors))
        if isinstance(sensors, str):
            fwd_ = mne.pick_types_forward(fwd, meg=sensors)
        else:
            fwd_ = fwd
        cov = mne.make_ad_hoc_cov(info_)
        return info_, fwd_, cov

    def make_labels_ts(self, stc: mne.SourceEstimate,
                       inverse_operator: mne.minimum_norm.InverseOperator,
                       mode: str = 'mean'):
        """Extract labels (anatomical) time courses

        Parameters
        ----------
        stc : mne.SourceEstimate
            [description]

        Returns
        -------
        label_tc
            array
        """
        labels_parc = mne.read_labels_from_annot(
            subject=self.case_name,  subjects_dir=self.freesurfer_dir)
        src = inverse_operator['src']

        label_ts = mne.extract_label_time_course(
            [stc], labels_parc, src, mode=mode, allow_empty=True)
        return label_ts

    def binarize_stc(self, data: np.ndarray, fwd: mne.Forward,
                     smoothing_steps: int = 3,
                     amplitude_threshold: float = 0.5,
                     min_sources: int = 10) -> np.ndarray:
        """Binarization and smoothing of one SourceEstimate timepoint and
        converting to mne.SourceEstimate.

        Parameters
        ----------
        data : np.ndarray
            1d, length is equal the number of fwd sources
        smoothing_steps : int, optional
            smoothing individual spikes and final results, by default 3

        """
        vertices = [i['vertno'] for i in fwd['src']]

        # normalize data
        data /= data.max()

        # check if amplitude is too small
        if np.sum(data > amplitude_threshold) < min_sources:
            sort_data_ind = np.argsort(data)[::-1]
            data[sort_data_ind[:min_sources]] = 1

        # threshold the data
        data[data < amplitude_threshold] = 0
        data[data >= amplitude_threshold] = 1

        # Create SourceEstimate object
        stc = mne.SourceEstimate(data, vertices, tmin=0,
                                 tstep=0.001, subject=self.case_name)
        # NOTE: final_data is 1D here
        final_data = np.zeros_like(data)

        # Smooth final surface left hemi
        lh_data = self._smooth_binarized_stc(
            stc, 0, smoothing_steps=smoothing_steps)
        final_data[:len(stc.vertices[0])] = lh_data

        # Smooth final surface right hemi
        rh_data = self._smooth_binarized_stc(
            stc, 1, smoothing_steps=smoothing_steps)
        final_data[len(stc.vertices[0]):] = rh_data
        final_data[final_data > 0] = 1

        # return binary map
        return final_data

    def _smooth_binarized_stc(self, stc: mne.SourceEstimate, hemi_idx: int,
                              smoothing_steps: int = 10):
        """Smooth binary SourceEstimate """
        vertices = stc.vertices[hemi_idx]
        tris = _get_subject_sphere_tris(
            self.case_name, self.freesurfer_dir)[hemi_idx]
        e = mesh_edges(tris)
        n_vertices = e.shape[0]
        maps = sparse.identity(n_vertices).tocsr()

        if hemi_idx == 0:
            data = stc.data[:len(stc.vertices[hemi_idx]), :]
        else:
            data = stc.data[len(stc.vertices[0]):, :]
        smooth_mat = _hemi_morph(
            tris, vertices, vertices, smoothing_steps, maps, warn=False)
        data = smooth_mat.dot(data)
        return data.flatten()


class ICAComponentsLocalization(Localization, BaseEstimator, TransformerMixin):
    """ Localize ICA components using mne.fit_dipole()."""
    def __init__(self, case: CaseManager, sensors: Union[str, bool] = True,
                 spacing: str = 'oct5'):
        self.spacing = spacing
        self.setup_fwd(case, sensors, spacing)

    def fit(self, X: Tuple[xr.Dataset, mne.io.Raw], y=None):
        return self

    def transform(self, X) -> Tuple[xr.Dataset, mne.io.Raw]:
        # read from database ica components
        components = check_and_read_from_dataset(X[0], 'ica_components')
        components = components.T
        # create EvokedArray
        evoked = mne.EvokedArray(components, self.info)

        dip = mne.fit_dipole(evoked, self.cov, self.bem, self.trans)[0]

        locs = np.zeros((len(dip), 3))
        gof = np.zeros(len(dip))
        for n, d in enumerate(dip):
            locs[n, :] = mne.head_to_mni(
                d.pos[0],  self.case_name, self.fwd['mri_head_t'],
                subjects_dir=self.freesurfer_dir)
            gof[n] = d.gof[0]

        check_and_write_to_dataset(
            X[0], 'ica_component_properties', locs,
            dict(ica_component_property=['mni_x', 'mni_y', 'mni_z']))
        check_and_write_to_dataset(
            X[0], 'ica_component_properties', gof,
            dict(ica_component_property='gof'))
        logging.info("ICA components are localized.")
        return X


class PeakLocalization(Localization, BaseEstimator, TransformerMixin):
    """Source reconsturction using RAP MUSIC algorithm

    Parameters
    ----------
    sfreq : int, optional
        downsample freq, by default 200.
    window : list, optional
        MUSIC window, by default [-20, 30]
    """
    def __init__(self, case: CaseManager, sensors: Union[str, bool] = True,
                 sfreq: int = 200, window: List[int] = [-20, 30],
                 spacing: str = 'oct5'):
        self.spacing = spacing
        self.setup_fwd(case, sensors, spacing)
        self.window = window
        self.sfreq = sfreq

    def fit(self, X: Tuple[xr.Dataset, mne.io.Raw], y=None):
        return self

    def transform(self, X) -> Tuple[xr.Dataset, mne.io.Raw]:
        detection = check_and_read_from_dataset(
            X[0], 'detection_properties',
            dict(detection_property='ica_detection'))
        # samples
        timestamps = np.where(detection > 0)[0]

        data = X[1].get_data()
        window = (np.array(self.window)/1000)*self.sfreq
        mni_coords, subcorr = self.fast_music(
            data, self.info, timestamps, window=window)

        full_subcorrs = np.zeros_like(detection)
        full_subcorrs[detection > 0] = subcorr
        check_and_write_to_dataset(
            X[0], 'detection_properties', full_subcorrs,
            dict(detection_property='subcorr'))

        full_coords = np.zeros((detection.shape[0], 3))
        full_coords[detection > 0, :] = mni_coords
        check_and_write_to_dataset(
            X[0], 'detection_properties', full_coords[:, 2],
            dict(detection_property='mni_x'))
        check_and_write_to_dataset(
            X[0], 'detection_properties', full_coords[:, 1],
            dict(detection_property='mni_y'))
        check_and_write_to_dataset(
            X[0], 'detection_properties', full_coords[:, 0],
            dict(detection_property='mni_z'))
        logging.info("ICA peaks are localized.")
        return X

    def fast_music(self, data: np.ndarray, info: mne.Info, spikes: np.ndarray,
                   window: List[int]):
        """
        :Authors:
        ------
            Daria Kleeva <dkleeva@gmail.com>
        """
        common_atr = self._prepare_rap_music_input(info, self.cov, self.fwd)
        zyx_mni = np.zeros((len(spikes), 3))
        subcorrs = np.zeros(len(spikes), dtype=np.float64)

        for n, spike in enumerate(spikes):
            spike_data = data[:, int(spike+window[0]): int(spike+window[1])]
            pos, ori, subcorr = self._apply_music(
                *common_atr, data=spike_data, n_dipoles=5)
            zyx_mni[n] = mne.head_to_mni(
                pos,  self.case_name, self.fwd['mri_head_t'],
                subjects_dir=self.freesurfer_dir)
            subcorrs[n] = subcorr
        return zyx_mni, subcorrs

    def _prepare_rap_music_input(self, info: mne.Info,
                                 noise_cov: mne.Covariance,
                                 forward: mne.Forward):
        """
        :Authors:
        ------
            Daria Kleeva <dkleeva@gmail.com>
        """
        picks = _check_info_inv(
            info, forward, data_cov=None, noise_cov=noise_cov)
        info = pick_info(info, picks)
        is_free_ori, info, _, _, G, whitener, _, _ = _prepare_beamformer_input(
            info, forward, noise_cov=noise_cov, rank=None)
        forward = pick_channels_forward(
            forward, info['ch_names'], ordered=True)
        del info

        n_orient = 3 if is_free_ori else 1

        Ug, Sg, Vg = [], [], []

        # G3->G2
        if n_orient == 3:  # or other optional condition
            G3 = G.copy()
            G = np.zeros((G3.shape[0], (G3.shape[1]//n_orient)*2))
            for i_source in range(G3.shape[1]//n_orient):
                idx_k = slice(n_orient * i_source, n_orient * (i_source + 1))
                idx_r = slice(2 * i_source, 2 * (i_source + 1))
                Gk = G3[:, idx_k]
                Gk = np.dot(Gk, forward['source_nn'][idx_k])
                U, S, V = linalg.svd(Gk, full_matrices=True)
                G[:, idx_r] = U[:, 0:2]
            n_orient = 2

        # to compute subcorrs
        for i_source in range(G.shape[1] // n_orient):
            idx_k = slice(n_orient * i_source, n_orient * (i_source + 1))
            Gk = G[:, idx_k]
            if (n_orient == 3):
                Gk = np.dot(Gk, forward['source_nn'][idx_k])
            _Ug, _Sg, _Vg = linalg.svd(Gk, full_matrices=False)
            # Now we look at the actual rank of the forward fields
            # in G and handle the fact that it might be rank defficient
            # eg. when using MEG and a sphere model for which the
            # radial component will be truly 0.
            rank = np.sum(_Sg > (_Sg[0] * 1e-6))
            if rank == 0:
                # return 0, np.zeros(len(G))
                Ug.append(0)
                Sg.append(np.zeros(len(G)))
                Vg.append(0)
            else:
                rank = max(rank, 2)  # rank cannot be 1
                Ug.append(_Ug[:, :rank].T.conjugate())
                Sg.append(_Sg[:rank].T.conjugate())
                Vg.append(_Vg[:rank].T.conjugate())
        Ug = np.asarray(Ug)
        Ug = np.reshape(Ug, (Ug.shape[0]*Ug.shape[1], Ug.shape[2]))

        return picks, forward, whitener, is_free_ori, G, Ug, Sg, Vg, n_orient

    def _apply_music(self, picks, forward, whitener, is_free_ori,
                     G, Ug, Sg, Vg, n_orient, data, n_dipoles=5):
        """RAP-MUSIC for evoked data.
        Parameters
        ----------
        forward : instance of Forward
            Forward operator.
        n_dipoles : int
            The number of dipoles to estimate. The default value is 2.
        Returns
        -------
        dipoles : list of instances of Dipole
            The dipole fits.
        explained_data : array | None
            Data explained by the dipoles using a least square fitting with the
            selected active dipoles and their estimated orientation.
            Computed only if return_explained_data is True.
        :Authors:
        ------
            Daria Kleeva <dkleeva@gmail.com>
        """
        # whiten the data (leadfield already whitened)
        data = data[picks]
        data = np.dot(whitener, data)

        eig_values, eig_vectors = linalg.eigh(np.dot(data, data.T))
        phi_sig = eig_vectors[:, -n_dipoles:]

        phi_sig_proj = phi_sig.copy()

        tmp = np.dot(Ug, phi_sig_proj)

        tmp2 = np.multiply(tmp, tmp.conj()).transpose()
        # find off-diagonals
        tmp2d = np.multiply(tmp[::2, :], tmp[1::2, :].conj())
        tmp2_11_22 = np.sum(tmp2, axis=0)  # find diagonals
        tmp2_11_22 = np.reshape(
            tmp2_11_22, (tmp2_11_22.shape[0]//2, 2)).transpose()
        tmp2_12_21 = np.sum(tmp2d, axis=1)  # find off-diagonals
        T = (np.sum(tmp2_11_22, axis=0))  # trace
        D = np.prod(tmp2_11_22, axis=0)-np.multiply(
            tmp2_12_21, tmp2_12_21.conj())  # determinant
        # apply theorem about eigenvalues
        Covar = 0.5*(T+np.sqrt(np.multiply(T, T)-4*D))
        Covar = np.sqrt(Covar)
        subcorr_max = Covar.max()

        source_ori = forward['source_nn'][np.argmax(Covar)]
        source_pos = forward['source_rr'][np.argmax(Covar)]
        return source_pos, source_ori, subcorr_max


class AlphaCSCComponentsLocalization(Localization, BaseEstimator,
                                     TransformerMixin):
    def __init__(self, case: CaseManager, sensors: Union[str, bool] = True,
                 spacing: str = 'oct5'):
        self.spacing = spacing
        self.setup_fwd(case, sensors, spacing)

    def fit(self, X: Tuple[xr.Dataset, mne.io.Raw], y=None):
        return self

    def transform(self, X) -> Tuple[xr.Dataset, mne.io.Raw]:
        components = check_and_read_from_dataset(X[0], 'alphacsc_u_hat')
        components = components.T
        evoked = mne.EvokedArray(components, self.info)
        dip = mne.fit_dipole(evoked, self.cov, self.bem, self.trans)[0]

        locs = np.zeros((len(dip), 3))
        gof = np.zeros(len(dip))
        for n, d in enumerate(dip):
            locs[n, :] = mne.head_to_mni(
                d.pos[0],  self.case_name, self.fwd['mri_head_t'],
                subjects_dir=self.freesurfer_dir)
            gof[n] = d.gof[0]

        check_and_write_to_dataset(
            X[0], 'alphacsc_atoms_properties', locs,
            dict(alphacsc_atom_property=['mni_x', 'mni_y', 'mni_z']))
        check_and_write_to_dataset(
            X[0], 'alphacsc_atoms_properties', gof,
            dict(alphacsc_atom_property='gof'))
        logging.info("AlphaCSC components are localized.")
        return X


class ClustersLocalization(Localization, BaseEstimator, TransformerMixin):
    def __init__(self, case: CaseManager,
                 inv_method: str = 'MNE',
                 epochs_window: Tuple[float] = (-0.5, 0.5),
                 spacing='ico5'):
        self.setup_fwd(case, sensors=True, spacing=spacing)
        self.inv_method = inv_method
        self.epochs_window = epochs_window
        self.spacing = spacing

    def fit(self, X: Tuple[xr.Dataset, mne.io.Raw], y=None):
        return self

    def transform(self, X) -> Tuple[xr.Dataset, mne.io.Raw]:
        assert X[0].time.attrs['sfreq'] == X[1].info['sfreq'], (
            "Wrong sfreq of the fif file or database time coordinate")
        spikes = check_and_read_from_dataset(
            X[0], 'spike', dict(detection_property='detection'))
        detection_mask = spikes > 0
        clusters = check_and_read_from_dataset(
            X[0], 'spike', dict(detection_property='cluster'))
        sensors = check_and_read_from_dataset(
            X[0], 'cluster_properties', dict(cluster_property='sensors'),
            dtype=np.int64)

        all_clusters = np.int32(np.unique(clusters[detection_mask]))
        clusters_properties = np.zeros((len(all_clusters), 3))
        n_times = len(X[0].time_evoked.values)

        evokeds = []
        for cluster in all_clusters:
            evoked = self.average_cluster(
                X[1], detection_mask, clusters, cluster)
            check_and_write_to_dataset(
                X[0], 'evoked', evoked.data[:, :n_times],
                dict(cluster=cluster))
            evokeds.append(evoked)

        inverse_operator = {}
        for sensor_ind in np.unique(sensors):
            sensor_type = 'grad' if sensor_ind == 0 else 'mag'
            assert sensor_type in X[0].sensors.values, (
                f"Sensors with the type {sensor_type} are not in the sensors"
                f"coordinates ({X[0].sensors.values}) in the database.")
            info, fwd, cov = self.pick_sensors(
                self.info, self.fwd, sensor_type)
            inverse_operator[sensor_type] = make_inverse_operator(
                info, fwd, cov, depth=None, fixed=False)

            for n, cluster in enumerate(all_clusters):
                evoked_sens = evokeds[n].copy().pick_types(meg=sensor_type)
                # minimum norm
                stc, label_ts = self.minimum_norm(
                    evoked_sens, inverse_operator[sensor_type])
                check_and_write_to_dataset(
                    X[0], 'mne_localization', stc.data[:, :n_times],
                    dict(sensors=sensor_type, cluster=cluster))
                if sensors[n] == sensor_ind:
                    clusters_properties[n, :] = onset_slope_timepoints(
                        label_ts[0].mean(axis=0))

        check_and_write_to_dataset(
            X[0], 'cluster_properties', clusters_properties, dict(
                cluster_property=['time_baseline', 'time_slope', 'time_peak']))
        logging.info("Clusters are localized.")
        return X

    def minimum_norm(self, evoked: Union[mne.Evoked, mne.EvokedArray],
                     inverse_operator: mne.minimum_norm.InverseOperator,
                     inv_method: str = 'MNE') -> Tuple[
                         mne.SourceEstimate, np.ndarray]:
        snr = 3.0
        lambda2 = 1.0 / snr ** 2
        stc = apply_inverse(
            evoked, inverse_operator, lambda2, inv_method, pick_ori=None)
        label_ts = self.make_labels_ts(stc, inverse_operator)
        return stc, label_ts

    def average_cluster(self, meg_data: mne.io.Raw, detection_mask: np.ndarray,
                        clusters: np.ndarray, cluster: int) -> mne.Evoked:
        # select timestamps for the cluster
        cluster_mask = detection_mask & (clusters == cluster)
        times = np.where(cluster_mask)[0]
        # add first sample
        times += meg_data.first_samp
        # Create epochs for the cluster
        epochs = create_epochs(
            meg_data, times, tmin=self.epochs_window[0],
            tmax=self.epochs_window[1])
        # Create Evoked
        return epochs.average()


class ForwardToMNI(Localization, BaseEstimator, TransformerMixin):
    """Save MNI coordinates of all Forward model sources.
    """
    def __init__(self, case: CaseManager, spacing='ico5'):
        self.setup_fwd(case, sensors=True, spacing=spacing)
        self.spacing = spacing

    def fit(self, X: Tuple[xr.Dataset, Any], y=None):
        return self

    def transform(self, X) -> Tuple[xr.Dataset, Any]:
        fwd_source_coords = []
        for hemi in [0, 1]:
            hemi_mni = mne.vertex_to_mni(
                self.fwd['src'][hemi]['vertno'], hemis=hemi,
                subject=self.case_name, subjects_dir=self.freesurfer_dir)
            fwd_source_coords.append(hemi_mni)
        fwd_source_coords = np.vstack(fwd_source_coords)
        check_and_write_to_dataset(
            X[0], 'fwd_mni_coordinates', fwd_source_coords)
        return X


class PredictIZClusters(Localization, BaseEstimator, TransformerMixin):
    def __init__(self,
                 case: CaseManager,
                 sensors: Union[str, bool] = True,
                 smoothing_steps_one_cluster: int = 3,
                 smoothing_steps_final: int = 10,
                 amplitude_threshold: float = 0.5,
                 min_sources: int = 10,
                 spacing='ico5'):
        self.setup_fwd(case, sensors, spacing=spacing)
        self.spacing = spacing
        self.smoothing_steps_one_cluster = smoothing_steps_one_cluster
        self.smoothing_steps_final = smoothing_steps_final
        self.amplitude_threshold = amplitude_threshold
        self.min_sources = min_sources

    def fit(self, X: Tuple[xr.Dataset, Any], y=None):
        return self

    def transform(self, X) -> Tuple[xr.Dataset, Any]:
        clusters = check_and_read_from_dataset(
            X[0], 'cluster_properties', dict(cluster_property=['cluster_id']),
            dtype=np.int64)
        sensors = check_and_read_from_dataset(
            X[0], 'cluster_properties', dict(cluster_property=['sensors']),
            dtype=np.int64)
        baseline = check_and_read_from_dataset(
            X[0], 'cluster_properties',
            dict(cluster_property=['time_baseline']), dtype=np.int64)
        slope = check_and_read_from_dataset(
            X[0], 'cluster_properties', dict(cluster_property=['time_slope']),
            dtype=np.int64)
        peak = check_and_read_from_dataset(
            X[0], 'cluster_properties', dict(cluster_property=['time_peak']),
            dtype=np.int64)
        stc_clusters = check_and_read_from_dataset(
            X[0], 'mne_localization')

        n_clusters = len(clusters)
        for slope_time, slope_name in zip([baseline, slope, peak],
                                          ['baseline', 'slope', 'peak']):
            clusters_stcs = []
<<<<<<< HEAD
            for cluster in X[0].cluster_id.values:
                # Select slope timepoint from database
                slope_time = X[0]['clusters_lib_slope_timepoints'].loc[
                    cluster, time].values
                slope_time = np.int64(slope_time)
                # Select SourceEstimate data from Datbase
                stc_cluster = X[0][
                    'clusters_lib_sources'].loc[cluster].values[:, slope_time]
=======
            for i, (cluster, sens) in enumerate(zip(clusters, sensors)):
                stc_cluster = stc_clusters[
                    sens, cluster, :, slope_time[i]].squeeze()
>>>>>>> 8d6d7749
                # Binarize SourceEstimate
                stc_cluster_bin = self.binarize_stc(
                    stc_cluster, self.fwd, self.smoothing_steps_one_cluster,
                    self.amplitude_threshold, self.min_sources)
                clusters_stcs.append(stc_cluster_bin)

            # Binarize stc again
            iz_prediciton = np.stack(clusters_stcs, axis=-1).sum(axis=-1)
            iz_prediciton[iz_prediciton < n_clusters/2] = 0
            iz_prediciton[iz_prediciton >= n_clusters/2] = 1
            iz_prediciton = self.binarize_stc(
                iz_prediciton, self.fwd, self.smoothing_steps_final,
                self.amplitude_threshold, self.min_sources)
            check_and_write_to_dataset(
                X[0], 'iz_prediction', iz_prediciton, dict(
                    iz_prediction_timepoint=slope_name))
        logging.info("Irritative zone prediction using clusters is finished.")
        return X<|MERGE_RESOLUTION|>--- conflicted
+++ resolved
@@ -564,20 +564,9 @@
         for slope_time, slope_name in zip([baseline, slope, peak],
                                           ['baseline', 'slope', 'peak']):
             clusters_stcs = []
-<<<<<<< HEAD
-            for cluster in X[0].cluster_id.values:
-                # Select slope timepoint from database
-                slope_time = X[0]['clusters_lib_slope_timepoints'].loc[
-                    cluster, time].values
-                slope_time = np.int64(slope_time)
-                # Select SourceEstimate data from Datbase
-                stc_cluster = X[0][
-                    'clusters_lib_sources'].loc[cluster].values[:, slope_time]
-=======
             for i, (cluster, sens) in enumerate(zip(clusters, sensors)):
                 stc_cluster = stc_clusters[
                     sens, cluster, :, slope_time[i]].squeeze()
->>>>>>> 8d6d7749
                 # Binarize SourceEstimate
                 stc_cluster_bin = self.binarize_stc(
                     stc_cluster, self.fwd, self.smoothing_steps_one_cluster,
